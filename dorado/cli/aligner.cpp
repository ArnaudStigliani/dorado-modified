--- conflicted
+++ resolved
@@ -101,26 +101,20 @@
             .nargs(0);
     parser.visible.add_argument("-o", "--output-dir")
             .help("If specified output files will be written to the given folder, otherwise output "
-                  "is to stdout. "
-                  "Required if the 'reads' positional argument is a folder.")
+                  "is to stdout. Required if the 'reads' positional argument is a folder.")
             .default_value(std::string{});
     parser.visible.add_argument("--emit-summary")
             .help("If specified, a summary file containing the details of the primary alignments "
-                  "for each "
-                  "read will be emitted to the root of the output folder. This option requires "
-                  "that the "
-                  "'--output-dir' option is also set.")
+                  "for each read will be emitted to the root of the output folder. This option "
+                  "requires that the '--output-dir' option is also set.")
             .default_value(false)
             .implicit_value(true)
             .nargs(0);
-<<<<<<< HEAD
     parser.visible.add_argument("--bed-file").help("Optional bed-file.");
-=======
     parser.hidden.add_argument("--progress_stats_frequency")
             .help("Frequency in seconds in which to report progress statistics")
             .default_value(0)
             .scan<'i', int>();
->>>>>>> 00eaba68
     parser.visible.add_argument("-t", "--threads")
             .help("number of threads for alignment and BAM writing (0=unlimited).")
             .default_value(0)
