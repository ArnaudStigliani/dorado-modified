#include "Version.h"
#include "data_loader/DataLoader.h"
#include "decode/CPUDecoder.h"
#include "nn/CRFModel.h"
#include "read_pipeline/AlignerNode.h"
#include "read_pipeline/BaseSpaceDuplexCallerNode.h"
#include "read_pipeline/BasecallerNode.h"
#include "read_pipeline/DuplexSplitNode.h"
#include "read_pipeline/HtsWriter.h"
#include "read_pipeline/PairingNode.h"
#include "read_pipeline/ReadFilterNode.h"
#include "read_pipeline/ReadToBamTypeNode.h"
#include "read_pipeline/ScalerNode.h"
#include "read_pipeline/StatsCounter.h"
#include "read_pipeline/StereoDuplexEncoderNode.h"
#include "utils/bam_utils.h"
#include "utils/cli_utils.h"
#include "utils/duplex_utils.h"
#include "utils/log_utils.h"
#if DORADO_GPU_BUILD
#ifdef __APPLE__
#include "nn/MetalCRFModel.h"
#else
#include "nn/CudaCRFModel.h"
#include "utils/cuda_utils.h"
#endif
#endif  // DORADO_GPU_BUILD

#include "utils/models.h"
#include "utils/parameters.h"

#include <argparse.hpp>
#include <htslib/sam.h>
#include <spdlog/spdlog.h>
#include <utils/basecaller_utils.h>

#include <memory>
#include <thread>
#include <unordered_set>

namespace dorado {

using dorado::utils::default_parameters;

int duplex(int argc, char* argv[]) {
    using dorado::utils::default_parameters;
    utils::InitLogging();

    argparse::ArgumentParser parser("dorado", DORADO_VERSION, argparse::default_arguments::help);
    parser.add_argument("model").help("Model");
    parser.add_argument("reads").help("Reads in Pod5 format or BAM/SAM format for basespace.");
    parser.add_argument("--pairs")
            .default_value(std::string(""))
            .help("Space-delimited csv containing read ID pairs. If not provided, pairing will be "
                  "performed automatically");
    parser.add_argument("--emit-fastq").default_value(false).implicit_value(true);
    parser.add_argument("--emit-sam")
            .help("Output in SAM format.")
            .default_value(false)
            .implicit_value(true);
    parser.add_argument("-t", "--threads").default_value(0).scan<'i', int>();

    parser.add_argument("-x", "--device")
            .help("device string in format \"cuda:0,...,N\", \"cuda:all\", \"metal\" etc..")
            .default_value(utils::default_parameters.device);

    parser.add_argument("-b", "--batchsize")
            .default_value(default_parameters.batchsize)
            .scan<'i', int>()
            .help("if 0 an optimal batchsize will be selected. batchsizes are rounded to the "
                  "closest multiple of 64.");

    parser.add_argument("-c", "--chunksize")
            .default_value(default_parameters.chunksize)
            .scan<'i', int>();

    parser.add_argument("-o", "--overlap")
            .default_value(default_parameters.overlap)
            .scan<'i', int>();

    parser.add_argument("-r", "--recursive")
            .default_value(false)
            .implicit_value(true)
            .help("Recursively scan through directories to load FAST5 and POD5 files");

    parser.add_argument("-l", "--read-ids")
            .help("A file with a newline-delimited list of reads to basecall. If not provided, all "
                  "reads will be basecalled")
            .default_value(std::string(""));

    parser.add_argument("--min-qscore").default_value(0).scan<'i', int>();

    parser.add_argument("--reference")
            .help("Path to reference for alignment.")
            .default_value(std::string(""));

    parser.add_argument("-k")
            .help("k-mer size for alignment with minimap2 (maximum 28).")
            .default_value(15)
            .scan<'i', int>();

    parser.add_argument("-w")
            .help("minimizer window size for alignment with minimap2.")
            .default_value(10)
            .scan<'i', int>();
    parser.add_argument("-v", "--verbose").default_value(false).implicit_value(true);

    parser.add_argument("-I").help("minimap2 index batch size.").default_value(std::string("16G"));

    try {
        auto remaining_args = parser.parse_known_args(argc, argv);
        auto internal_parser = utils::parse_internal_options(remaining_args);

        auto device(parser.get<std::string>("-x"));
        auto model(parser.get<std::string>("model"));
        auto reads(parser.get<std::string>("reads"));
        std::string pairs_file = parser.get<std::string>("--pairs");
        auto threads = static_cast<size_t>(parser.get<int>("--threads"));
        auto min_qscore(parser.get<int>("--min-qscore"));
        auto ref = parser.get<std::string>("--reference");
        const bool basespace_duplex = (model.compare("basespace") == 0);
        std::vector<std::string> args(argv, argv + argc);
        if (parser.get<bool>("--verbose")) {
            spdlog::set_level(spdlog::level::debug);
        }
        std::map<std::string, std::string> template_complement_map;
        auto read_list = utils::load_read_list(parser.get<std::string>("--read-ids"));

        std::unordered_set<std::string> read_list_from_pairs;

        if (!pairs_file.empty()) {
            spdlog::info("> Loading pairs file");
            template_complement_map = utils::load_pairs_file(pairs_file);
            read_list_from_pairs = utils::get_read_list_from_pairs(template_complement_map);
            spdlog::info("> Pairs file loaded with {} reads.", read_list_from_pairs.size());
        } else {
            spdlog::info(
                    "> No duplex pairs file provided, pairing will be performed automatically");
        }

        bool emit_moves = false, rna = false, duplex = true;

        auto output_mode = HtsWriter::OutputMode::BAM;

        auto emit_fastq = parser.get<bool>("--emit-fastq");
        auto emit_sam = parser.get<bool>("--emit-sam");

        if (emit_fastq && emit_sam) {
            throw std::runtime_error("Only one of --emit-{fastq, sam} can be set (or none).");
        }

        if (emit_fastq) {
            output_mode = HtsWriter::OutputMode::FASTQ;
        } else if (emit_sam || utils::is_fd_tty(stdout)) {
            output_mode = HtsWriter::OutputMode::SAM;
        } else if (utils::is_fd_pipe(stdout)) {
            output_mode = HtsWriter::OutputMode::UBAM;
        }

        bool recursive_file_loading = parser.get<bool>("--recursive");

        size_t num_reads = (basespace_duplex ? read_list_from_pairs.size()
                                             : DataLoader::get_num_reads(reads, read_list,
                                                                         recursive_file_loading));

        std::unique_ptr<sam_hdr_t, void (*)(sam_hdr_t*)> hdr(sam_hdr_init(), sam_hdr_destroy);
        utils::add_pg_hdr(hdr.get(), args);
        std::shared_ptr<HtsWriter> bam_writer;
        std::shared_ptr<Aligner> aligner;
        MessageSink* converted_reads_sink = nullptr;

        if (ref.empty()) {
            bam_writer = std::make_shared<HtsWriter>("-", output_mode, 4, num_reads);
            converted_reads_sink = bam_writer.get();
        } else {
            bam_writer = std::make_shared<HtsWriter>("-", output_mode, 4, num_reads);
            aligner = std::make_shared<Aligner>(
                    *bam_writer, ref, parser.get<int>("k"), parser.get<int>("w"),
                    utils::parse_string_to_size(parser.get<std::string>("I")),
                    std::thread::hardware_concurrency());
            utils::add_sq_hdr(hdr.get(), aligner->get_sequence_records_for_header());
            converted_reads_sink = aligner.get();
        }
        ReadToBamType read_converter(*converted_reads_sink, emit_moves, rna, 2);
        StatsCounterNode stats_node(read_converter, duplex);
        // The minimum sequence length is set to 5 to avoid issues with duplex node printing very short sequences for mismatched pairs.
        ReadFilterNode read_filter_node(stats_node, min_qscore,
                                        default_parameters.min_seqeuence_length, 5);

        torch::set_num_threads(1);

        if (basespace_duplex) {  // Execute a Basespace duplex pipeline.
            if (pairs_file.empty()) {
                spdlog::error("The --pairs argument is required for the basespace model.");
                return 1;  // Exit with an error code
            }
            // Write header as no read group info is needed.
            bam_writer->write_header(hdr.get());

            spdlog::info("> Loading reads");
            auto read_map = read_bam(reads, read_list_from_pairs);

            spdlog::info("> Starting Basespace Duplex Pipeline");
            threads = threads == 0 ? std::thread::hardware_concurrency() : threads;
            BaseSpaceDuplexCallerNode duplex_caller_node(read_filter_node, template_complement_map,
                                                         read_map, threads);
        } else {  // Execute a Stereo Duplex pipeline.

            const auto model_path = std::filesystem::canonical(std::filesystem::path(model));
            model = model_path.filename().string();
            auto model_config = load_crf_model_config(model_path);

            auto data_sample_rate = DataLoader::get_sample_rate(reads, recursive_file_loading);
            auto model_sample_rate = get_model_sample_rate(model_path);
            auto skip_model_compatibility_check =
                    internal_parser.get<bool>("--skip-model-compatibility-check");
            if (!skip_model_compatibility_check && (data_sample_rate != model_sample_rate)) {
                std::stringstream err;
                err << "Sample rate for model (" << model_sample_rate << ") and data ("
                    << data_sample_rate << ") don't match.";
                throw std::runtime_error(err.str());
            }
            auto stereo_model_name = utils::get_stereo_model_name(model, data_sample_rate);
            const auto stereo_model_path =
                    model_path.parent_path() / std::filesystem::path(stereo_model_name);

            if (!std::filesystem::exists(stereo_model_path)) {
                utils::download_models(model_path.parent_path().u8string(), stereo_model_name);
            }
            auto stereo_model_config = load_crf_model_config(stereo_model_path);

            // Write read group info to header.
            auto read_groups = DataLoader::load_read_groups(reads, model, recursive_file_loading);
            auto duplex_rg_name = std::string(model + "_" + stereo_model_name);
            read_groups.merge(
                    DataLoader::load_read_groups(reads, duplex_rg_name, recursive_file_loading));
            utils::add_rg_hdr(hdr.get(), read_groups);
            bam_writer->write_header(hdr.get());

            std::vector<Runner> runners;
            std::vector<Runner> stereo_runners;

            // Default is 1 device.  CUDA path may alter this.
            int num_devices = 1;
            int batch_size(parser.get<int>("-b"));
            int chunk_size(parser.get<int>("-c"));
            int overlap(parser.get<int>("-o"));
            const size_t num_runners = default_parameters.num_runners;

            if (device == "cpu") {
                if (batch_size == 0) {
                    batch_size = std::thread::hardware_concurrency();
                    spdlog::debug("- set batch size to {}", batch_size);
                }
                for (size_t i = 0; i < num_runners; i++) {
                    runners.push_back(std::make_shared<ModelRunner<CPUDecoder>>(
                            model_path, device, chunk_size, batch_size));
                }
            }
#if DORADO_GPU_BUILD
#ifdef __APPLE__
            else if (device == "metal") {
                auto simplex_caller =
                        create_metal_caller(model_config, model_path, chunk_size, batch_size);
                for (int i = 0; i < num_runners; i++) {
                    runners.push_back(std::make_shared<MetalModelRunner>(simplex_caller));
                }
                if (runners.back()->batch_size() != batch_size) {
                    spdlog::debug("- set batch size to {}", runners.back()->batch_size());
                }

                // For now, the minimal batch size is used for the duplex model.
                int stereo_batch_size = 48;

                auto duplex_caller = create_metal_caller(stereo_model_config, stereo_model_path,
                                                         chunk_size, stereo_batch_size);
                for (size_t i = 0; i < num_runners; i++) {
                    stereo_runners.push_back(std::make_shared<MetalModelRunner>(duplex_caller));
                }
            } else {
                throw std::runtime_error(std::string("Unsupported device: ") + device);
            }
#else   // ifdef __APPLE__
            else {
                // Note: The memory assignment between simplex and duplex callers have been
                // performed based on empirical results considering a SUP model for simplex
                // calling.
                auto devices = utils::parse_cuda_device_string(device);
                num_devices = devices.size();
                if (num_devices == 0) {
                    throw std::runtime_error("CUDA device requested but no devices found.");
                }
                for (auto device_string : devices) {
                    // Use most of GPU mem but leave some for buffer.
<<<<<<< HEAD
                    auto caller = create_cuda_caller(model_config, model_path, chunk_size,
                                                     batch_size, device_string, 0.9f, guard_gpus);
=======
                    auto caller = create_cuda_caller(model_path, chunk_size, batch_size,
                                                     device_string, 0.9f);
>>>>>>> a6f6997a
                    for (size_t i = 0; i < num_runners; i++) {
                        runners.push_back(std::make_shared<CudaModelRunner>(caller));
                    }
                    if (runners.back()->batch_size() != batch_size) {
                        spdlog::debug("- set batch size for {} to {}", device_string,
                                      runners.back()->batch_size());
                    }
                }

                for (auto device_string : devices) {
                    // The fraction argument for GPU memory allocates the fraction of the
                    // _remaining_ memory to the caller. So, we allocate all of the available
                    // memory after simplex caller has been instantiated to the duplex caller.
                    // ALWAYS auto tune the duplex batch size (i.e. batch_size passed in is 0.)
<<<<<<< HEAD
                    auto caller = create_cuda_caller(stereo_model_config, stereo_model_path,
                                                     chunk_size, 0, device_string, 1.f, guard_gpus);
=======
                    auto caller = create_cuda_caller(stereo_model_path, chunk_size, 0,
                                                     device_string, 1.f);
>>>>>>> a6f6997a
                    for (size_t i = 0; i < num_runners; i++) {
                        stereo_runners.push_back(std::make_shared<CudaModelRunner>(caller));
                    }
                }
            }
#endif  // __APPLE__
#endif  // DORADO_GPU_BUILD
            spdlog::info("> Starting Stereo Duplex pipeline");

            auto stereo_model_stride = stereo_runners.front()->model_stride();

            auto adjusted_stereo_overlap = (overlap / stereo_model_stride) * stereo_model_stride;

            const int kStereoBatchTimeoutMS = 5000;
            auto stereo_basecaller_node = std::make_unique<BasecallerNode>(
                    read_filter_node, std::move(stereo_runners), adjusted_stereo_overlap,
                    kStereoBatchTimeoutMS, duplex_rg_name);
            auto simplex_model_stride = runners.front()->model_stride();

            StereoDuplexEncoderNode stereo_node =
                    StereoDuplexEncoderNode(*stereo_basecaller_node, simplex_model_stride);

            PairingNode pairing_node(stereo_node,
                                     template_complement_map.empty()
                                             ? std::optional<std::map<std::string, std::string>>{}
                                             : template_complement_map);

            // Initialize duplex split settings and create a duplex split node
            // with the given settings and number of devices. If
            // splitter_settings.enabled is set to false, the splitter node will
            // act as a passthrough, meaning it won't perform any splitting
            // operations and will just pass data through.
            DuplexSplitSettings splitter_settings;
            DuplexSplitNode splitter_node(pairing_node, splitter_settings, num_devices);

            auto adjusted_simplex_overlap = (overlap / simplex_model_stride) * simplex_model_stride;

            const int kSimplexBatchTimeoutMS = 100;
            auto basecaller_node = std::make_unique<BasecallerNode>(
                    splitter_node, std::move(runners), adjusted_simplex_overlap,
                    kSimplexBatchTimeoutMS, model);

            ScalerNode scaler_node(*basecaller_node, model_config.signal_norm_params,
                                   num_devices * 2);

            DataLoader loader(scaler_node, "cpu", num_devices, 0, std::move(read_list));
            loader.load_reads(reads, parser.get<bool>("--recursive"), DataLoader::BY_CHANNEL);
        }
        bam_writer->join();  // Explicitly wait for all output rows to be written.
        stats_node.dump_stats();
    } catch (const std::exception& e) {
        spdlog::error(e.what());
        return 1;
    }
    return 0;
}
}  // namespace dorado<|MERGE_RESOLUTION|>--- conflicted
+++ resolved
@@ -292,13 +292,8 @@
                 }
                 for (auto device_string : devices) {
                     // Use most of GPU mem but leave some for buffer.
-<<<<<<< HEAD
                     auto caller = create_cuda_caller(model_config, model_path, chunk_size,
-                                                     batch_size, device_string, 0.9f, guard_gpus);
-=======
-                    auto caller = create_cuda_caller(model_path, chunk_size, batch_size,
-                                                     device_string, 0.9f);
->>>>>>> a6f6997a
+                                                     batch_size, device_string, 0.9f);
                     for (size_t i = 0; i < num_runners; i++) {
                         runners.push_back(std::make_shared<CudaModelRunner>(caller));
                     }
@@ -313,13 +308,8 @@
                     // _remaining_ memory to the caller. So, we allocate all of the available
                     // memory after simplex caller has been instantiated to the duplex caller.
                     // ALWAYS auto tune the duplex batch size (i.e. batch_size passed in is 0.)
-<<<<<<< HEAD
                     auto caller = create_cuda_caller(stereo_model_config, stereo_model_path,
-                                                     chunk_size, 0, device_string, 1.f, guard_gpus);
-=======
-                    auto caller = create_cuda_caller(stereo_model_path, chunk_size, 0,
-                                                     device_string, 1.f);
->>>>>>> a6f6997a
+                                                     chunk_size, 0, device_string, 1.f);
                     for (size_t i = 0; i < num_runners; i++) {
                         stereo_runners.push_back(std::make_shared<CudaModelRunner>(caller));
                     }
