--- conflicted
+++ resolved
@@ -194,11 +194,8 @@
                 spdlog::error("The --pairs argument is required for the basespace model.");
                 return 1;  // Exit with an error code
             }
-<<<<<<< HEAD
-=======
             // Write header as no read group info is needed.
             bam_writer->write_header(hdr.get());
->>>>>>> ab0c148e
 
             spdlog::info("> Loading reads");
             auto read_map = read_bam(reads, read_list_from_pairs);
