--- conflicted
+++ resolved
@@ -132,13 +132,9 @@
 
     auto new_read = std::make_shared<Read>();
     new_read->raw_data = samples;
-<<<<<<< HEAD
+    new_read->sample_rate = run_sample_rate;
     auto start_time_ms =
             run_acquisition_start_time_ms + ((read_data.start_sample * 1000) / run_sample_rate);
-=======
-    new_read->sample_rate = run_sample_rate;
-    auto start_time_ms = run_acquisition_start_time_ms + ((start_sample * 1000) / run_sample_rate);
->>>>>>> 3202db8f
     auto start_time = get_string_timestamp_from_unix_time(start_time_ms);
     new_read->scaling = read_data.calibration_scale;
     new_read->offset = read_data.calibration_offset;
