--- conflicted
+++ resolved
@@ -159,21 +159,8 @@
                             : trim_interval);
 
     // Create a new bam record to hold the trimmed read.
-<<<<<<< HEAD
-    BamPtr result{bam_init1()};
-    auto out_record = result.get();
-    bam_set1(out_record, input_record->core.l_qname - input_record->core.l_extranul - 1,
-             bam_get_qname(input_record), 4 /*flag*/, -1 /*tid*/, -1 /*pos*/, 0 /*mapq*/,
-             0 /*n_cigar*/, nullptr /*cigar*/, -1 /*mtid*/, -1 /*mpos*/, 0 /*isize*/,
-             trimmed_seq.size(), trimmed_seq.data(),
-             trimmed_qual.empty() ? nullptr : (char*)trimmed_qual.data(),
-             bam_get_l_aux(input_record));
-    memcpy(bam_get_aux(out_record), bam_get_aux(input_record), bam_get_l_aux(input_record));
-    out_record->l_data += bam_get_l_aux(input_record);
-=======
-    BamPtr output(utils::new_unmapped_record(input, trimmed_seq, trimmed_qual));
+    BamPtr output(utils::new_unmapped_record(input_record, trimmed_seq, trimmed_qual));
     bam1_t* out_record = output.get();
->>>>>>> 9e5c55bd
 
     // Insert the new tags and delete the old ones.
     if (!trimmed_moves.empty()) {
@@ -201,11 +188,7 @@
         bam_aux_update_int(out_record, "ns", ns);
     }
 
-<<<<<<< HEAD
-    return result;
-=======
     return output;
->>>>>>> 9e5c55bd
 }
 
 void Trimmer::trim_sequence(SimplexRead& read, std::pair<int, int> trim_interval) {
