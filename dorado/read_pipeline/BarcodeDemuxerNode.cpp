--- conflicted
+++ resolved
@@ -11,17 +11,27 @@
 #include <stdexcept>
 #include <string>
 
+namespace {
+constexpr size_t BAM_BUFFER_SIZE =
+        20000000;  // 20 MB per barcode classification. So roughly 2 GB for 96 barcodes.
+}
+
 namespace dorado {
 
 BarcodeDemuxerNode::BarcodeDemuxerNode(const std::string& output_dir,
                                        size_t htslib_threads,
                                        bool write_fastq,
-                                       std::unique_ptr<const utils::SampleSheet> sample_sheet)
+                                       std::unique_ptr<const utils::SampleSheet> sample_sheet,
+                                       bool sort_bam)
         : MessageSink(10000, 1),
           m_output_dir(output_dir),
           m_htslib_threads(int(htslib_threads)),
           m_write_fastq(write_fastq),
+          m_sort_bam(sort_bam),
           m_sample_sheet(std::move(sample_sheet)) {
+    if (write_fastq) {
+        sort_bam = false;
+    }
     std::filesystem::create_directories(m_output_dir);
     start_input_processing(&BarcodeDemuxerNode::input_thread_fn, this);
 }
@@ -67,7 +77,10 @@
         file = std::make_unique<utils::HtsFile>(
                 filepath_str,
                 m_write_fastq ? utils::HtsFile::OutputMode::FASTQ : utils::HtsFile::OutputMode::BAM,
-                m_htslib_threads, false);
+                m_htslib_threads, m_sort_bam);
+        if (m_sort_bam) {
+            file->set_buffer_size(BAM_BUFFER_SIZE);
+        }
         file->set_header(m_header.get());
     }
 
@@ -88,26 +101,15 @@
 }
 
 void BarcodeDemuxerNode::finalise_hts_files(
-        const utils::HtsFile::ProgressCallback& progress_callback,
-        bool sort_if_mapped) {
+        const utils::HtsFile::ProgressCallback& progress_callback) {
     const size_t num_files = m_files.size();
     size_t current_file_idx = 0;
     for (auto& [bc, hts_file] : m_files) {
-<<<<<<< HEAD
         hts_file->finalise([&](size_t progress) {
             // Give each file/barcode the same contribution to the total progress.
             const size_t total_progress = (current_file_idx * 100 + progress) / num_files;
             progress_callback(total_progress);
         });
-=======
-        hts_file->finalise(
-                [&](size_t progress) {
-                    // Give each file/barcode the same contribution to the total progress.
-                    const size_t total_progress = (current_file_idx * 100 + progress) / num_files;
-                    progress_callback(total_progress);
-                },
-                m_htslib_threads, sort_if_mapped);
->>>>>>> fef2b37f
         ++current_file_idx;
     }
 
