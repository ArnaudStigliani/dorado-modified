--- conflicted
+++ resolved
@@ -24,7 +24,7 @@
 
     while (m_work_queue.try_pop(message)) {
         if (std::holds_alternative<CandidatePairRejectedMessage>(message)) {
-            m_sink.push_message(std::move(message));
+            send_message_to_sink(std::move(message));
             continue;
         }
 
@@ -35,7 +35,7 @@
         // to the basecaller node having already been called. This should be fixed in the future with
         // support for graphs of nodes rather than linear pipelines.
         if (!read->seq.empty()) {
-            send_message_to_sink(read);
+            send_message_to_sink(std::move(read));
             continue;
         }
         // Now that we have acquired a read, wait until we can push to chunks_in
@@ -107,7 +107,6 @@
 }
 
 void BasecallerNode::working_reads_manager() {
-    m_working_reads_managers_count++;
     std::shared_ptr<Chunk> chunk;
     while (m_processed_chunks->try_pop(chunk)) {
         nvtx3::scoped_range loop{"working_reads_manager"};
@@ -136,33 +135,9 @@
                                              " in working reads cache but it doesn't exist.");
                 }
             }
-<<<<<<< HEAD
-        }
-
-        if (completed_reads.empty()) {
-            std::this_thread::sleep_for(10ms);
-        } else {
-            m_chunks_in_has_space_cv.notify_one();
-        }
-
-        for (auto &read : completed_reads) {
-            utils::stitch_chunks(read);
-            ++m_called_reads_pushed;
-            m_num_bases_processed += read->seq.length();
-            m_num_samples_processed += read->raw_data.size(0);
-            send_message_to_sink(std::move(read));
-        }
-    }
-=======
-            m_sink.push_message(std::move(found_read));
-        }
-    }
-
-    auto remaining = --m_working_reads_managers_count;
-    if (remaining == 0) {
-        m_sink.terminate();
-    }
->>>>>>> 26be1a01
+            send_message_to_sink(std::move(found_read));
+        }
+    }
 }
 
 void BasecallerNode::basecall_worker_thread(int worker_id) {
@@ -307,15 +282,11 @@
             t.join();
         }
     }
-    if (m_working_reads_manager->joinable()) {
-        m_working_reads_manager->join();
-    }
-<<<<<<< HEAD
-=======
     for (auto &t : m_working_reads_managers) {
-        t.join();
-    }
->>>>>>> 26be1a01
+        if (t.joinable()) {
+            t.join();
+        }
+    }
     termination_time = std::chrono::system_clock::now();
 }
 
