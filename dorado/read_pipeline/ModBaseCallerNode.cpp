#include "ModBaseCallerNode.h"

#include "modbase/ModBaseContext.h"
#include "modbase/modbase_encoder.h"
#include "nn/ModBaseModelConfig.h"
#include "nn/ModBaseRunner.h"
#include "utils/math_utils.h"
#include "utils/sequence_utils.h"
#include "utils/stats.h"
#include "utils/tensor_utils.h"

#include <nvtx3/nvtx3.hpp>
#include <spdlog/spdlog.h>

#include <chrono>
#include <cstring>
using namespace std::chrono_literals;

namespace dorado {

constexpr auto FORCE_TIMEOUT = 100ms;

struct ModBaseCallerNode::RemoraChunk {
    RemoraChunk(std::shared_ptr<WorkingRead> read,
                torch::Tensor input_signal,
                std::vector<int8_t> kmer_data,
                size_t position)
            : working_read(std::move(read)),
              signal(std::move(input_signal)),
              encoded_kmers(std::move(kmer_data)),
              context_hit(position) {}

    std::shared_ptr<WorkingRead> working_read;
    torch::Tensor signal;
    std::vector<int8_t> encoded_kmers;
    size_t context_hit;
    std::vector<float> scores;
};

struct ModBaseCallerNode::WorkingRead {
    ReadPtr read;  // The read itself.
    size_t num_modbase_chunks;
    std::atomic_size_t
            num_modbase_chunks_called;  // Number of modbase chunks which have been scored
};

ModBaseCallerNode::ModBaseCallerNode(std::vector<std::unique_ptr<ModBaseRunner>> model_runners,
                                     size_t remora_threads,
                                     size_t block_stride,
                                     size_t max_reads)
        : MessageSink(max_reads),
          m_runners(std::move(model_runners)),
          m_num_input_workers(remora_threads),
          m_block_stride(block_stride),
          m_batch_size(m_runners[0]->batch_size()),
          // TODO -- more principled calculation of output queue size
          m_processed_chunks(10 * max_reads) {
    init_modbase_info();
    for (int i = 0; i < m_runners[0]->num_callers(); i++) {
        m_chunk_queues.emplace_back(
                std::make_unique<utils::AsyncQueue<std::unique_ptr<RemoraChunk>>>(m_batch_size *
                                                                                  5));
    }

    // Spin up the processing threads:
    start_threads();
}

ModBaseCallerNode::~ModBaseCallerNode() { terminate_impl(); }

void ModBaseCallerNode::start_threads() {
    m_output_worker = std::make_unique<std::thread>(&ModBaseCallerNode::output_worker_thread, this);

    for (size_t worker_id = 0; worker_id < m_runners.size(); ++worker_id) {
        for (size_t model_id = 0; model_id < m_runners[worker_id]->num_callers(); ++model_id) {
            auto t = std::make_unique<std::thread>(&ModBaseCallerNode::modbasecall_worker_thread,
                                                   this, worker_id, model_id);
            m_runner_workers.push_back(std::move(t));
            ++m_num_active_runner_workers;
        }
    }
    for (size_t i = 0; i < m_num_input_workers; ++i) {
        auto t = std::make_unique<std::thread>(&ModBaseCallerNode::input_worker_thread, this);
        m_input_workers.push_back(std::move(t));
        ++m_num_active_input_workers;
    }
}

void ModBaseCallerNode::terminate_impl() {
    terminate_input_queue();
    for (auto& t : m_input_workers) {
        if (t->joinable()) {
            t->join();
        }
    }
    m_input_workers.clear();
    for (auto& t : m_runner_workers) {
        if (t->joinable()) {
            t->join();
        }
    }
    m_runner_workers.clear();
    if (m_output_worker && m_output_worker->joinable()) {
        m_output_worker->join();
    }
    m_output_worker.reset();
}

void ModBaseCallerNode::restart() {
    for (auto& runner : m_runners) {
        runner->restart();
    }
    for (auto& chunk_queue : m_chunk_queues) {
        chunk_queue->restart();
    }
    restart_input_queue();
    m_processed_chunks.restart();
    start_threads();
}

void ModBaseCallerNode::init_modbase_info() {
    std::vector<std::reference_wrapper<const ModBaseModelConfig>> base_mod_params;
    auto& runner = m_runners[0];
    utils::ModBaseContext context_handler;
    for (size_t caller_id = 0; caller_id < runner->num_callers(); ++caller_id) {
        const auto& params = runner->caller_params(caller_id);
        if (!params.motif.empty()) {
            context_handler.set_context(params.motif, size_t(params.motif_offset));
        }
        base_mod_params.emplace_back(runner->caller_params(caller_id));
        m_num_states += params.base_mod_count;
    }

    auto result = get_modbase_info(base_mod_params);
    m_mod_base_info = std::make_shared<ModBaseInfo>(result.alphabet, result.long_names,
                                                    context_handler.encode());

    m_base_prob_offsets[0] = 0;
    m_base_prob_offsets[1] = result.base_counts[0];
    m_base_prob_offsets[2] = m_base_prob_offsets[1] + result.base_counts[1];
    m_base_prob_offsets[3] = m_base_prob_offsets[2] + result.base_counts[2];
}

void ModBaseCallerNode::input_worker_thread() {
    torch::InferenceMode inference_mode_guard;

    Message message;
    while (get_input_message(message)) {
        // If this message isn't a read, just forward it to the sink.
        if (!std::holds_alternative<ReadPtr>(message)) {
            send_message_to_sink(std::move(message));
            continue;
        }

        nvtx3::scoped_range range{"modbase_input_worker_thread"};
        // If this message isn't a read, we'll get a bad_variant_access exception.
        auto read = std::get<ReadPtr>(std::move(message));

        while (true) {
            stats::Timer timer;
            {
                nvtx3::scoped_range range{"base_mod_probs_init"};
                // initialize base_mod_probs _before_ we start handing out chunks
                read->read_common.base_mod_probs.resize(read->read_common.seq.size() * m_num_states,
                                                        0);
                for (size_t i = 0; i < read->read_common.seq.size(); ++i) {
                    // Initialize for what corresponds to 100% canonical base for each position.
                    int base_id = utils::BaseInfo::BASE_IDS[read->read_common.seq[i]];
                    if (base_id < 0) {
                        throw std::runtime_error("Invalid character in sequence.");
                    }
                    read->read_common
                            .base_mod_probs[i * m_num_states + m_base_prob_offsets[base_id]] = 1.0f;
                }
            }
            read->mod_base_info = m_mod_base_info;

<<<<<<< HEAD
            std::vector<int> sequence_ints = utils::sequence_to_ints(read->read_common.seq);
            std::vector<uint64_t> seq_to_sig_map = utils::moves_to_map(
                    read->read_common.moves, m_block_stride, read->read_common.raw_data.size(0),
                    read->read_common.seq.size() + 1);

=======
>>>>>>> 34e9b550
            auto working_read = std::make_shared<WorkingRead>();
            working_read->num_modbase_chunks = 0;
            working_read->num_modbase_chunks_called = 0;

            std::vector<int> sequence_ints = utils::sequence_to_ints(read->seq);

            // all runners have the same set of callers, so we only need to use the first one
            auto& runner = m_runners[0];
            std::vector<std::vector<std::unique_ptr<RemoraChunk>>> chunks_to_enqueue_by_caller(
                    runner->num_callers());
            for (size_t caller_id = 0; caller_id < runner->num_callers(); ++caller_id) {
                nvtx3::scoped_range range{"generate_chunks"};

                auto signal_len = read->raw_data.size(0);
                std::vector<uint64_t> seq_to_sig_map = utils::moves_to_map(
                        read->moves, m_block_stride, signal_len, read->seq.size() + 1);

                auto& chunks_to_enqueue = chunks_to_enqueue_by_caller.at(caller_id);
                auto& params = runner->caller_params(caller_id);
                auto signal = read->raw_data;
                if (params.reverse_signal) {
                    signal = torch::flip(signal, 0);
                    std::reverse(std::begin(seq_to_sig_map), std::end(seq_to_sig_map));
                    std::transform(std::begin(seq_to_sig_map), std::end(seq_to_sig_map),
                                   std::begin(seq_to_sig_map), [signal_len](auto signal_pos) {
                                       return signal_len - signal_pos;
                                   });
                }

                // scale signal based on model parameters
<<<<<<< HEAD
                auto scaled_signal = runner->scale_signal(caller_id, read->read_common.raw_data,
                                                          sequence_ints, seq_to_sig_map);
=======
                auto scaled_signal =
                        runner->scale_signal(caller_id, signal, sequence_ints, seq_to_sig_map);
>>>>>>> 34e9b550

                auto context_samples = (params.context_before + params.context_after);

                // One-hot encodes the kmer at each signal step for input into the network
                ModBaseEncoder encoder(m_block_stride, context_samples, params.bases_before,
                                       params.bases_after);
                encoder.init(sequence_ints, seq_to_sig_map);

                auto context_hits = runner->get_motif_hits(caller_id, read->read_common.seq);
                m_num_context_hits += static_cast<int64_t>(context_hits.size());
                chunks_to_enqueue.reserve(context_hits.size());
                for (auto context_hit : context_hits) {
                    nvtx3::scoped_range range{"create_chunk"};
                    auto slice = encoder.get_context(context_hit);
                    // signal
                    auto input_signal = scaled_signal.index({torch::indexing::Slice(
                            slice.first_sample, slice.first_sample + slice.num_samples)});
                    if (slice.lead_samples_needed != 0 || slice.tail_samples_needed != 0) {
                        input_signal = torch::constant_pad_nd(input_signal,
                                                              {(int64_t)slice.lead_samples_needed,
                                                               (int64_t)slice.tail_samples_needed});
                    }
                    chunks_to_enqueue.push_back(std::make_unique<RemoraChunk>(
                            working_read, input_signal, std::move(slice.data), context_hit));

                    ++working_read->num_modbase_chunks;
                }
            }
            m_chunk_generation_ms += timer.GetElapsedMS();

            if (working_read->num_modbase_chunks != 0) {
                // Hand over our ownership to the working read
                working_read->read = std::move(read);

                // Put the read in the working list
                std::lock_guard<std::mutex> working_reads_lock(m_working_reads_mutex);
                m_working_reads.insert(std::move(working_read));
                ++m_working_reads_size;

                // push the chunks to the chunk queues
                // needs to be done after working_read->read is set as chunks could be processed
                // before we set that value otherwise
                for (size_t caller_id = 0; caller_id < runner->num_callers(); ++caller_id) {
                    auto& chunk_queue = m_chunk_queues.at(caller_id);
                    auto& chunks_to_enqueue = chunks_to_enqueue_by_caller.at(caller_id);
                    for (auto& chunk : chunks_to_enqueue) {
                        chunk_queue->try_push(std::move(chunk));
                    }
                }
            } else {
                // No modbases to call, pass directly to next node
                send_message_to_sink(std::move(read));
                ++m_num_non_mod_base_reads_pushed;
            }
            break;
        }
    }

    int num_remaining_workers = --m_num_active_input_workers;
    if (num_remaining_workers == 0) {
        for (auto& chunk_queue : m_chunk_queues) {
            chunk_queue->terminate();
        }
    }
}

void ModBaseCallerNode::modbasecall_worker_thread(size_t worker_id, size_t caller_id) {
    torch::InferenceMode inference_mode_guard;

    auto& runner = m_runners[worker_id];
    auto& chunk_queue = m_chunk_queues[caller_id];

    std::vector<std::unique_ptr<RemoraChunk>> batched_chunks;
    auto last_chunk_reserve_time = std::chrono::system_clock::now();

    size_t previous_chunk_count = 0;
    while (true) {
        nvtx3::scoped_range range{"modbasecall_worker_thread"};
        // Repeatedly attempt to complete the current batch with one acquisition of the
        // chunk queue mutex.
        auto grab_chunk = [&batched_chunks](std::unique_ptr<RemoraChunk> chunk) {
            batched_chunks.push_back(std::move(chunk));
        };
        const auto status = chunk_queue->process_and_pop_n_with_timeout(
                grab_chunk, m_batch_size - batched_chunks.size(),
                last_chunk_reserve_time + FORCE_TIMEOUT);
        if (status == utils::AsyncQueueStatus::Terminate) {
            break;
        }

        // Reset timeout.
        last_chunk_reserve_time = std::chrono::system_clock::now();

        // We have just grabbed a number of chunks (0 in the case of timeout) from
        // the chunk queue and added them to batched_chunks.  Insert those chunks
        // into the model input tensors.
        for (size_t chunk_idx = previous_chunk_count; chunk_idx < batched_chunks.size();
             ++chunk_idx) {
            assert(chunk_idx < m_batch_size);
            const auto& chunk = batched_chunks[chunk_idx];
            runner->accept_chunk(caller_id, chunk_idx, chunk->signal, chunk->encoded_kmers);
        }

        // If we have a complete batch, or we have a partial batch and timed out,
        // then call what we have.
        if (batched_chunks.size() == m_batch_size ||
            (status == utils::AsyncQueueStatus::Timeout && !batched_chunks.empty())) {
            // Input tensor is full, let's get scores.
            call_current_batch(worker_id, caller_id, batched_chunks);
        }

        previous_chunk_count = batched_chunks.size();
    }

    // Basecall any remaining chunks.
    if (!batched_chunks.empty()) {
        call_current_batch(worker_id, caller_id, batched_chunks);
    }

    // Reduce the count of active model callers.  If this was the last active
    // model caller also send termination signal to sink
    int num_remaining_callers = --m_num_active_runner_workers;
    if (num_remaining_callers == 0) {
        m_processed_chunks.terminate();
    }
}

void ModBaseCallerNode::call_current_batch(
        size_t worker_id,
        size_t caller_id,
        std::vector<std::unique_ptr<RemoraChunk>>& batched_chunks) {
    nvtx3::scoped_range loop{"call_current_batch"};

    dorado::stats::Timer timer;
    auto results = m_runners[worker_id]->call_chunks(caller_id, batched_chunks.size());
    m_call_chunks_ms += timer.GetElapsedMS();

    // Convert results to float32 with one call and address via a raw pointer,
    // to avoid huge libtorch indexing overhead.
    auto results_f32 = results.to(torch::kFloat32);
    assert(results_f32.is_contiguous());
    const auto* const results_f32_ptr = results_f32.data_ptr<float>();

    auto row_size = results.size(1);

    // Put results into chunk
    for (size_t i = 0; i < batched_chunks.size(); ++i) {
        auto& chunk = batched_chunks[i];
        chunk->scores.resize(row_size);
        std::memcpy(chunk->scores.data(), &results_f32_ptr[i * row_size], row_size * sizeof(float));
        m_processed_chunks.try_push(std::move(chunk));
    }

    batched_chunks.clear();
    ++m_num_batches_called;
}

void ModBaseCallerNode::output_worker_thread() {
    torch::InferenceMode inference_mode_guard;

    // The m_processed_chunks lock is sufficiently contended that it's worth taking all
    // chunks available once we obtain it.
    std::vector<std::unique_ptr<RemoraChunk>> processed_chunks;
    auto grab_chunk = [&processed_chunks](std::unique_ptr<RemoraChunk> chunk) {
        processed_chunks.push_back(std::move(chunk));
    };
    while (m_processed_chunks.process_and_pop_n(grab_chunk, m_processed_chunks.capacity()) ==
           utils::AsyncQueueStatus::Success) {
        nvtx3::scoped_range range{"modbase_output_worker_thread"};

        std::vector<std::shared_ptr<WorkingRead>> completed_reads;

        for (const auto& chunk : processed_chunks) {
            auto working_read = chunk->working_read;
            auto& source_read = working_read->read;
            int64_t result_pos = chunk->context_hit;
            int64_t offset = m_base_prob_offsets
                    [utils::BaseInfo::BASE_IDS[source_read->read_common.seq[result_pos]]];
            for (size_t i = 0; i < chunk->scores.size(); ++i) {
                source_read->read_common.base_mod_probs[m_num_states * result_pos + offset + i] =
                        static_cast<uint8_t>(std::min(std::floor(chunk->scores[i] * 256), 255.0f));
            }
            // If all chunks for the read associated with this chunk have now been called,
            // add it to the completed_reads vector for subsequent sending on to the sink.
            auto num_chunks_called = ++working_read->num_modbase_chunks_called;
            if (num_chunks_called == working_read->num_modbase_chunks) {
                completed_reads.push_back(std::move(working_read));
            }
        }
        processed_chunks.clear();

        // Remove any completed reads from the working reads set while holding its mutex.
        if (!completed_reads.empty()) {
            std::lock_guard<std::mutex> working_reads_lock(m_working_reads_mutex);
            for (auto& completed_read : completed_reads) {
                auto read_iter = m_working_reads.find(completed_read);
                if (read_iter != m_working_reads.end()) {
                    m_working_reads.erase(read_iter);
                } else {
                    throw std::runtime_error("Expected to find read id " +
                                             completed_read->read->read_common.read_id +
                                             " in working reads set but it doesn't exist.");
                }
            }
            m_working_reads_size -= completed_reads.size();
        }

        // Send completed reads on to the sink.
        for (auto& completed_read : completed_reads) {
            send_message_to_sink(std::move(completed_read->read));
            ++m_num_mod_base_reads_pushed;
        }
    }
}

std::unordered_map<std::string, double> ModBaseCallerNode::sample_stats() const {
    stats::NamedStats stats = stats::from_obj(m_work_queue);
    for (const auto& runner : m_runners) {
        const auto runner_stats = stats::from_obj(*runner);
        stats.insert(runner_stats.begin(), runner_stats.end());
    }
    stats["batches_called"] = m_num_batches_called;
    stats["partial_batches_called"] = m_num_partial_batches_called;
    stats["input_chunks_sleeps"] = m_num_input_chunks_sleeps;
    stats["call_chunks_ms"] = m_call_chunks_ms;
    stats["context_hits"] = m_num_context_hits;
    stats["mod_base_reads_pushed"] = m_num_mod_base_reads_pushed;
    stats["non_mod_base_reads_pushed"] = m_num_non_mod_base_reads_pushed;
    stats["chunk_generation_ms"] = m_chunk_generation_ms;
    stats["working_reads_items"] = m_working_reads_size;
    return stats;
}

}  // namespace dorado<|MERGE_RESOLUTION|>--- conflicted
+++ resolved
@@ -175,14 +175,6 @@
             }
             read->mod_base_info = m_mod_base_info;
 
-<<<<<<< HEAD
-            std::vector<int> sequence_ints = utils::sequence_to_ints(read->read_common.seq);
-            std::vector<uint64_t> seq_to_sig_map = utils::moves_to_map(
-                    read->read_common.moves, m_block_stride, read->read_common.raw_data.size(0),
-                    read->read_common.seq.size() + 1);
-
-=======
->>>>>>> 34e9b550
             auto working_read = std::make_shared<WorkingRead>();
             working_read->num_modbase_chunks = 0;
             working_read->num_modbase_chunks_called = 0;
@@ -196,13 +188,14 @@
             for (size_t caller_id = 0; caller_id < runner->num_callers(); ++caller_id) {
                 nvtx3::scoped_range range{"generate_chunks"};
 
-                auto signal_len = read->raw_data.size(0);
-                std::vector<uint64_t> seq_to_sig_map = utils::moves_to_map(
-                        read->moves, m_block_stride, signal_len, read->seq.size() + 1);
+                auto signal_len = read->read_common.raw_data.size(0);
+                std::vector<uint64_t> seq_to_sig_map =
+                        utils::moves_to_map(read->read_common.moves, m_block_stride, signal_len,
+                                            read->read_common.seq.size() + 1);
 
                 auto& chunks_to_enqueue = chunks_to_enqueue_by_caller.at(caller_id);
                 auto& params = runner->caller_params(caller_id);
-                auto signal = read->raw_data;
+                auto signal = read->read_common.raw_data;
                 if (params.reverse_signal) {
                     signal = torch::flip(signal, 0);
                     std::reverse(std::begin(seq_to_sig_map), std::end(seq_to_sig_map));
@@ -213,13 +206,8 @@
                 }
 
                 // scale signal based on model parameters
-<<<<<<< HEAD
-                auto scaled_signal = runner->scale_signal(caller_id, read->read_common.raw_data,
-                                                          sequence_ints, seq_to_sig_map);
-=======
                 auto scaled_signal =
                         runner->scale_signal(caller_id, signal, sequence_ints, seq_to_sig_map);
->>>>>>> 34e9b550
 
                 auto context_samples = (params.context_before + params.context_after);
 
