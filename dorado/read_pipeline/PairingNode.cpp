#include "PairingNode.h"
namespace {
bool is_within_time_and_length_criteria(const std::shared_ptr<dorado::Read>& read1,
                                        const std::shared_ptr<dorado::Read>& read2) {
    int max_time_delta_ms = 5000;
    float min_seq_len_ratio = 0.95f;
    int delta = read2->start_time_ms - read1->get_end_time_ms();
    int seq_len1 = read1->seq.length();
    int seq_len2 = read2->seq.length();
    float len_ratio = static_cast<float>(std::min(seq_len1, seq_len2)) /
                      static_cast<float>(std::max(seq_len1, seq_len2));
    return (delta >= 0) && (delta < max_time_delta_ms) && (len_ratio >= min_seq_len_ratio);
}
}  // namespace

namespace dorado {

void PairingNode::pair_list_worker_thread() {
    Message message;
    while (m_work_queue.try_pop(message)) {
        // If this message isn't a read, we'll get a bad_variant_access exception.
        auto read = std::get<std::shared_ptr<Read>>(message);

        bool read_is_template = false;
        bool partner_found = false;
        std::string partner_id;

        // Check if read is a template with corresponding complement
        std::unique_lock<std::mutex> tc_lock(m_tc_map_mutex);

        auto it = m_template_complement_map.find(read->read_id);
        if (it != m_template_complement_map.end()) {
            partner_id = it->second;
            tc_lock.unlock();
            read_is_template = true;
            partner_found = true;
        } else {
            {
                tc_lock.unlock();
                std::lock_guard<std::mutex> ct_lock(m_ct_map_mutex);
                auto it = m_complement_template_map.find(read->read_id);
                if (it != m_complement_template_map.end()) {
                    partner_id = it->second;
                    partner_found = true;
                }
            }
        }

        if (partner_found) {
            std::unique_lock<std::mutex> read_cache_lock(m_read_cache_mutex);
            auto partner_read_itr = m_read_cache.find(partner_id);
            if (partner_read_itr == m_read_cache.end()) {
                // Partner is not in the read cache
                m_read_cache.insert({read->read_id, read});
                read_cache_lock.unlock();
            } else {
                auto partner_read = partner_read_itr->second;
                m_read_cache.erase(partner_read_itr);
                read_cache_lock.unlock();

                std::shared_ptr<Read> template_read;
                std::shared_ptr<Read> complement_read;

                if (read_is_template) {
                    template_read = read;
                    complement_read = partner_read;
                } else {
                    complement_read = read;
                    template_read = partner_read;
                }

                ReadPair read_pair;
                read_pair.read_1 = template_read;
                read_pair.read_2 = complement_read;

<<<<<<< HEAD
                send_message_to_sink(std::make_shared<ReadPair>(read_pair));
=======
                ++template_read->num_duplex_candidate_pairs;

                m_sink.push_message(std::make_shared<ReadPair>(read_pair));
>>>>>>> 26be1a01
            }
        }
    }
    --m_num_worker_threads;
}

void PairingNode::pair_generating_worker_thread() {
    auto compare_reads_by_time = [](const std::shared_ptr<Read>& read1,
                                    const std::shared_ptr<Read>& read2) {
        return read1->start_time_ms < read2->start_time_ms;
    };

    Message message;
    while (m_work_queue.try_pop(message)) {
        // If this message isn't a read, we'll get a bad_variant_access exception.
        auto read = std::get<std::shared_ptr<Read>>(message);

        int channel = read->attributes.channel_number;
        int mux = read->attributes.mux;
        std::string run_id = read->run_id;
        std::string flowcell_id = read->flowcell_id;
        int32_t client_id = read->client_id;

        std::unique_lock<std::mutex> lock(m_pairing_mtx);
        UniquePoreIdentifierKey key = std::make_tuple(channel, mux, run_id, flowcell_id, client_id);
        auto read_list_iter = m_channel_mux_read_map.find(key);
        // Check if the key is already in the list
        if (read_list_iter == m_channel_mux_read_map.end()) {
            // Key is not in the dequeue
            // Add the new key to the end of the list
            m_working_channel_mux_keys.push_back(key);
            m_channel_mux_read_map.insert({key, {read}});

            if (m_working_channel_mux_keys.size() > m_max_num_keys) {
                // Remove the oldest key (front of the list)
                auto oldest_key = m_working_channel_mux_keys.front();
                m_working_channel_mux_keys.pop_front();

                auto oldest_key_it = m_channel_mux_read_map.find(oldest_key);

                // Remove the oldest key from the map
                for (auto read_ptr : oldest_key_it->second) {
                    send_message_to_sink(read_ptr);
                }
                m_channel_mux_read_map.erase(oldest_key);
                assert(m_channel_mux_read_map.size() == m_working_channel_mux_keys.size());
            }
        } else {
            auto& cached_read_list = read_list_iter->second;
            auto later_read = std::lower_bound(cached_read_list.begin(), cached_read_list.end(),
                                               read, compare_reads_by_time);

            if (later_read != cached_read_list.begin()) {
                auto earlier_read = std::prev(later_read);

                if (is_within_time_and_length_criteria(*earlier_read, read)) {
                    ReadPair pair = {*earlier_read, read};
<<<<<<< HEAD
                    send_message_to_sink(std::make_shared<ReadPair>(pair));
=======
                    ++(*earlier_read)->num_duplex_candidate_pairs;
                    m_sink.push_message(std::make_shared<ReadPair>(pair));
>>>>>>> 26be1a01
                }
            }

            if (later_read != cached_read_list.end()) {
                if (is_within_time_and_length_criteria(read, *later_read)) {
                    ReadPair pair = {read, *later_read};
<<<<<<< HEAD
                    send_message_to_sink(std::make_shared<ReadPair>(pair));
=======
                    ++read->num_duplex_candidate_pairs;
                    m_sink.push_message(std::make_shared<ReadPair>(pair));
>>>>>>> 26be1a01
                }
            }

            cached_read_list.insert(later_read, read);
            while (cached_read_list.size() > m_max_num_reads) {
                cached_read_list.pop_front();
            }
        }
    }

    if (--m_num_worker_threads == 0) {
        std::unique_lock<std::mutex> lock(m_pairing_mtx);
        // There are still reads in channel_mux_read_map. Push them to the sink.
        // Last thread alive is responsible for cleaning up the cache.
        for (const auto& kv : m_channel_mux_read_map) {
            // kv is a std::pair<UniquePoreIdentifierKey, std::list<std::shared_ptr<Read>>>
            const auto& reads_list = kv.second;

            for (const auto& read_ptr : reads_list) {
                // Push each read message
                send_message_to_sink(read_ptr);
            }
        }
    }
}

<<<<<<< HEAD
PairingNode::PairingNode(std::optional<std::map<std::string, std::string>> template_complement_map,
                         int num_worker_threads,
                         size_t max_reads)
        : MessageSink(max_reads), m_num_worker_threads(num_worker_threads) {
    if (template_complement_map.has_value()) {
        m_template_complement_map = template_complement_map.value();
        // Set up the complement-template_map
        for (auto& key : m_template_complement_map) {
            m_complement_template_map[key.second] = key.first;
        }
=======
PairingNode::PairingNode(MessageSink& sink,
                         std::map<std::string, std::string> template_complement_map,
                         int num_worker_threads,
                         size_t max_reads)
        : MessageSink(max_reads),
          m_sink(sink),
          m_num_worker_threads(num_worker_threads),
          m_template_complement_map(std::move(template_complement_map)) {
    // Set up the complement-template_map
    for (auto& key : m_template_complement_map) {
        m_complement_template_map[key.second] = key.first;
    }
>>>>>>> 26be1a01

    for (size_t i = 0; i < m_num_worker_threads; i++) {
        m_workers.push_back(std::make_unique<std::thread>(
                std::thread(&PairingNode::pair_list_worker_thread, this)));
    }
}

PairingNode::PairingNode(MessageSink& sink,
                         ReadOrder read_order,
                         int num_worker_threads,
                         size_t max_reads)
        : MessageSink(max_reads),
          m_sink(sink),
          m_num_worker_threads(num_worker_threads),
          m_max_num_keys(std::numeric_limits<size_t>::max()),
          m_max_num_reads(std::numeric_limits<size_t>::max()) {
    switch (read_order) {
    case ReadOrder::BY_CHANNEL:
        m_max_num_keys = 10;
        break;
    case ReadOrder::BY_TIME:
        m_max_num_reads = 10;
        break;
    default:
        throw std::runtime_error("Unsupported read order detected: " +
                                 dorado::to_string(read_order));
    }

    for (size_t i = 0; i < m_num_worker_threads; i++) {
        m_workers.push_back(std::make_unique<std::thread>(
                std::thread(&PairingNode::pair_generating_worker_thread, this)));
    }
}

void PairingNode::terminate_impl() {
    terminate_input_queue();
    for (auto& m : m_workers) {
        if (m->joinable()) {
            m->join();
        }
    }
}

stats::NamedStats PairingNode::sample_stats() const {
    stats::NamedStats stats = m_work_queue.sample_stats();
    return stats;
}

}  // namespace dorado<|MERGE_RESOLUTION|>--- conflicted
+++ resolved
@@ -73,13 +73,9 @@
                 read_pair.read_1 = template_read;
                 read_pair.read_2 = complement_read;
 
-<<<<<<< HEAD
+                ++template_read->num_duplex_candidate_pairs;
+
                 send_message_to_sink(std::make_shared<ReadPair>(read_pair));
-=======
-                ++template_read->num_duplex_candidate_pairs;
-
-                m_sink.push_message(std::make_shared<ReadPair>(read_pair));
->>>>>>> 26be1a01
             }
         }
     }
@@ -137,24 +133,16 @@
 
                 if (is_within_time_and_length_criteria(*earlier_read, read)) {
                     ReadPair pair = {*earlier_read, read};
-<<<<<<< HEAD
+                    ++(*earlier_read)->num_duplex_candidate_pairs;
                     send_message_to_sink(std::make_shared<ReadPair>(pair));
-=======
-                    ++(*earlier_read)->num_duplex_candidate_pairs;
-                    m_sink.push_message(std::make_shared<ReadPair>(pair));
->>>>>>> 26be1a01
                 }
             }
 
             if (later_read != cached_read_list.end()) {
                 if (is_within_time_and_length_criteria(read, *later_read)) {
                     ReadPair pair = {read, *later_read};
-<<<<<<< HEAD
+                    ++read->num_duplex_candidate_pairs;
                     send_message_to_sink(std::make_shared<ReadPair>(pair));
-=======
-                    ++read->num_duplex_candidate_pairs;
-                    m_sink.push_message(std::make_shared<ReadPair>(pair));
->>>>>>> 26be1a01
                 }
             }
 
@@ -181,31 +169,16 @@
     }
 }
 
-<<<<<<< HEAD
-PairingNode::PairingNode(std::optional<std::map<std::string, std::string>> template_complement_map,
-                         int num_worker_threads,
-                         size_t max_reads)
-        : MessageSink(max_reads), m_num_worker_threads(num_worker_threads) {
-    if (template_complement_map.has_value()) {
-        m_template_complement_map = template_complement_map.value();
-        // Set up the complement-template_map
-        for (auto& key : m_template_complement_map) {
-            m_complement_template_map[key.second] = key.first;
-        }
-=======
-PairingNode::PairingNode(MessageSink& sink,
-                         std::map<std::string, std::string> template_complement_map,
+PairingNode::PairingNode(std::map<std::string, std::string> template_complement_map,
                          int num_worker_threads,
                          size_t max_reads)
         : MessageSink(max_reads),
-          m_sink(sink),
           m_num_worker_threads(num_worker_threads),
           m_template_complement_map(std::move(template_complement_map)) {
     // Set up the complement-template_map
     for (auto& key : m_template_complement_map) {
         m_complement_template_map[key.second] = key.first;
     }
->>>>>>> 26be1a01
 
     for (size_t i = 0; i < m_num_worker_threads; i++) {
         m_workers.push_back(std::make_unique<std::thread>(
@@ -213,12 +186,8 @@
     }
 }
 
-PairingNode::PairingNode(MessageSink& sink,
-                         ReadOrder read_order,
-                         int num_worker_threads,
-                         size_t max_reads)
+PairingNode::PairingNode(ReadOrder read_order, int num_worker_threads, size_t max_reads)
         : MessageSink(max_reads),
-          m_sink(sink),
           m_num_worker_threads(num_worker_threads),
           m_max_num_keys(std::numeric_limits<size_t>::max()),
           m_max_num_reads(std::numeric_limits<size_t>::max()) {
