--- conflicted
+++ resolved
@@ -77,7 +77,6 @@
     }
 }
 
-<<<<<<< HEAD
 uint64_t HtsFile::calculate_sorting_key(const bam1_t* record) {
     return (static_cast<uint64_t>(record->core.tid) << 32) | record->core.pos;
 }
@@ -149,16 +148,6 @@
 // delete the temporary files. In case an error occurs, the temporary files are left on disk, so
 // users can recover their data.
 void HtsFile::finalise(const ProgressCallback& progress_callback) {
-=======
-// When we close the underlying htsFile, then and only then can we correctly read the virtual file offsets of
-// the records (since bgzf_tell doesn't give the correct values in a write-file - see bgzf_flush, etc)
-// in order to generate a map of sort coordinates to virtual file offsets. we can then jump around in the
-// file to write out the records in the sorted order. finally we can delete the unsorted file.
-// in case an error occurs, the unsorted file is left on disk, so users can recover their data.
-void HtsFile::finalise(const ProgressCallback& progress_callback,
-                       int writer_threads,
-                       bool sort_if_mapped) {
->>>>>>> fef2b37f
     assert(progress_callback);
 
     // Rough divisions of how far through we are at the start of each section.
@@ -203,74 +192,10 @@
             spdlog::error("Merging of temporary files failed. Skipping indexing.");
             return;
         }
-<<<<<<< HEAD
     }
 
     // Index the final file.
     if (file_is_mapped) {
-=======
-
-        SamHdrPtr in_header(sam_hdr_read(in_file.get()));
-        file_is_mapped = (sam_hdr_nref(in_header.get()) > 0);
-        if (file_is_mapped && sort_if_mapped) {
-            // We only need to sort and index the file if contains mapped reads.
-            HtsFilePtr out_file(hts_open(filepath.string().c_str(), "wb"));
-            if (bgzf_mt(out_file->fp.bgzf, writer_threads, 128) < 0) {
-                spdlog::error("Could not enable multi threading for BAM generation.");
-                return;
-            }
-
-            SamHdrPtr out_header(sam_hdr_dup(in_header.get()));
-            sam_hdr_change_HD(out_header.get(), "SO", "coordinate");
-            if (sam_hdr_write(out_file.get(), out_header.get()) < 0) {
-                spdlog::error("Failed to write header for sorted bam file {}", out_file->fn);
-                return;
-            }
-
-            size_t read_records = 0;
-            progress_callback(percent_start_sorting);
-
-            BamPtr record(bam_init1());
-
-            std::multimap<uint64_t, int64_t> record_map;
-            auto pos = bgzf_tell(in_file->fp.bgzf);
-            while ((sam_read1(in_file.get(), in_header.get(), record.get()) >= 0)) {
-                auto sorting_key = calculate_sorting_key(record.get());
-                record_map.insert({sorting_key, pos});
-                pos = bgzf_tell(in_file->fp.bgzf);
-
-                ++read_records;
-                update_progress(percent_start_sorting, percent_start_writing, read_records,
-                                m_num_records);
-            }
-
-            size_t processed_records = 0;
-            progress_callback(percent_start_writing);
-
-            for (auto [sorting_key, record_offset] : record_map) {
-                if (bgzf_seek(in_file->fp.bgzf, record_offset, SEEK_SET) < 0) {
-                    spdlog::error("Failed to seek in file {}, record offset {}", in_file->fn,
-                                  record_offset);
-                    return;
-                }
-                if (sam_read1(in_file.get(), in_header.get(), record.get()) < 0) {
-                    spdlog::error("Failed to read from temporary file {}", in_file->fn);
-                    return;
-                }
-                if (sam_write1(out_file.get(), out_header.get(), record.get()) < 0) {
-                    spdlog::error("Failed to write to sorted file {}", out_file->fn);
-                    return;
-                }
-
-                processed_records++;
-                update_progress(percent_start_writing, percent_start_indexing, processed_records,
-                                m_num_records);
-            }
-        }
-    }
-
-    if (file_is_mapped && sort_if_mapped) {
->>>>>>> fef2b37f
         progress_callback(percent_start_indexing);
         if (sam_index_build(m_filename.c_str(), 0) < 0) {
             spdlog::error("Failed to build index for file {}", m_filename);
